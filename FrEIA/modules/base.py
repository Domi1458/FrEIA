--- conflicted
+++ resolved
@@ -32,10 +32,7 @@
     """
 
     def __init__(self, dims_in: Iterable[Tuple[int]],
-<<<<<<< HEAD
-=======
                  dims_out: Iterable[Tuple[int]],
->>>>>>> 5ab334a2
                  dims_c: Iterable[Tuple[int]] = None):
         """
         Parameters:
@@ -84,12 +81,4 @@
     def jacobian(self, *args, **kwargs):
         raise DeprecationWarning("module.jacobian(...) is deprecated. "
                                  "module.forward(..., jac=True) returns a "
-<<<<<<< HEAD
-                                 "tuple (out, jacobian) now.")
-
-    def output_dims(self, input_dims: List[Tuple[int]]) -> List[Tuple[int]]:
-        raise NotImplementedError(
-            f"{self.__class__.__name__} does not provide output_dims(...) method")
-=======
-                                 "tuple (out, jacobian) now.")
->>>>>>> 5ab334a2
+                                 "tuple (out, jacobian) now.")